--- conflicted
+++ resolved
@@ -25,7 +25,7 @@
 
     def tearDown(self):
         linalg.shutdown()
-        
+
     @skipUnless(linalg._has_cula, 'CULA required')
     def test_svd_ss_cula_float32(self):
         a = np.asarray(np.random.randn(9, 6), np.float32)
@@ -1047,13 +1047,8 @@
 
     def test_det_cusolver_complex128(self):
         self._impl_test_det(np.complex128, 'cusolver')
-<<<<<<< HEAD
-
-
-=======
-        
-    @skipUnless(linalg._has_cula, 'CULA required')
->>>>>>> 4680cf3b
+
+    @skipUnless(linalg._has_cula, 'CULA required')
     def test_qr_reduced_float32(self):
         a = np.asarray(np.random.randn(5, 3), np.float32, order='F')
         a_gpu = gpuarray.to_gpu(a)
@@ -1079,49 +1074,31 @@
         a = np.asarray(np.random.randn(9, 6) + 1j*np.random.randn(9, 6), np.complex64, order='F')
         a_gpu = gpuarray.to_gpu(a)
         q_gpu, r_gpu = linalg.qr(a_gpu, 'reduced')
-<<<<<<< HEAD
         assert np.allclose(a, np.dot(q_gpu.get(), r_gpu.get()), atol=atol_float64)
 
+    @skipUnless(linalg._has_cula, 'CULA required')
     def test_eig_cula_float32(self):
-=======
-        assert np.allclose(a, np.dot(q_gpu.get(), r_gpu.get()), atol=atol_float64)     
-        
-    @skipUnless(linalg._has_cula, 'CULA required')
-    def test_eig_float32(self):
->>>>>>> 4680cf3b
         a = np.asarray(np.random.rand(9, 9), np.float32, order='F')
         a_gpu = gpuarray.to_gpu(a)
         w_gpu = linalg.eig(a_gpu, 'N', 'N')
         assert np.allclose(np.trace(a), sum(w_gpu.get()), atol=1e-4)
 
-<<<<<<< HEAD
+    @skipUnless(linalg._has_cula, 'CULA required')
     def test_eig_cula_float64(self):
-=======
-    @skipUnless(linalg._has_cula, 'CULA required')
-    def test_eig_float64(self):
->>>>>>> 4680cf3b
         a = np.asarray(np.random.rand(9, 9), np.float64, order='F')
         a_gpu = gpuarray.to_gpu(a)
         w_gpu = linalg.eig(a_gpu, 'N', 'N')
         assert np.allclose(np.trace(a), sum(w_gpu.get()), atol=atol_float64)
 
-<<<<<<< HEAD
+    @skipUnless(linalg._has_cula, 'CULA required')
     def test_eig_cula_complex64(self):
-=======
-    @skipUnless(linalg._has_cula, 'CULA required')
-    def test_eig_complex64(self):
->>>>>>> 4680cf3b
         a = np.asarray(np.random.rand(9, 9) + 1j*np.random.rand(9, 9), np.complex64, order='F')
         a_gpu = gpuarray.to_gpu(a)
         w_gpu = linalg.eig(a_gpu, 'N', 'N')
         assert np.allclose(np.trace(a), sum(w_gpu.get()), atol=1e-4)
 
-<<<<<<< HEAD
+    @skipUnless(linalg._has_cula, 'CULA required')
     def test_eig_cula_complex128(self):
-=======
-    @skipUnless(linalg._has_cula, 'CULA required')
-    def test_eig_complex128(self):
->>>>>>> 4680cf3b
         a = np.array(np.random.rand(9, 9) + 1j*np.random.rand(9,9), np.complex128, order='F')
         a_gpu = gpuarray.to_gpu(a)
         w_gpu = linalg.eig(a_gpu, 'N', 'N')
@@ -1178,12 +1155,8 @@
         a_gpu = gpuarray.to_gpu(a)
         f_gpu, b_gpu, v_gpu, omega = linalg.dmd(a_gpu, modes='standard', return_amplitudes=True, return_vandermonde=True)
         assert np.allclose(a[:,:(n-1)], np.dot(f_gpu.get(), np.dot(np.diag(b_gpu.get()), v_gpu.get()) ), atol_float64)
-<<<<<<< HEAD
-
-=======
-    
-    @skipUnless(linalg._has_cula, 'CULA required')
->>>>>>> 4680cf3b
+
+    @skipUnless(linalg._has_cula, 'CULA required')
     def test_dmd_complex64(self):
         m, n = 9, 7
         a = np.array(np.fliplr(np.vander(np.random.rand(m)+1, n)) + 1j*np.fliplr(np.vander(np.random.rand(m), n)),
@@ -1191,12 +1164,8 @@
         a_gpu = gpuarray.to_gpu(a)
         f_gpu, b_gpu, v_gpu, omega = linalg.dmd(a_gpu, modes='standard', return_amplitudes=True, return_vandermonde=True)
         assert np.allclose(a[:,:(n-1)], np.dot(f_gpu.get(), np.dot(np.diag(b_gpu.get()), v_gpu.get()) ), 1e-4)
-<<<<<<< HEAD
-
-=======
-        
-    @skipUnless(linalg._has_cula, 'CULA required')
->>>>>>> 4680cf3b
+
+    @skipUnless(linalg._has_cula, 'CULA required')
     def test_dmd_complex128(self):
         m, n = 9, 7
         a = np.array(np.fliplr(np.vander(np.random.rand(m)+1, n)) + 1j*np.fliplr(np.vander(np.random.rand(m), n)),
@@ -1204,12 +1173,7 @@
         a_gpu = gpuarray.to_gpu(a)
         f_gpu, b_gpu, v_gpu, omega = linalg.dmd(a_gpu, modes='standard', return_amplitudes=True, return_vandermonde=True)
         assert np.allclose(a[:,:(n-1)], np.dot(f_gpu.get(), np.dot(np.diag(b_gpu.get()), v_gpu.get()) ), atol_float64)
-<<<<<<< HEAD
-
-
-=======
-        
->>>>>>> 4680cf3b
+
 def suite():
     s = TestSuite()
     s.addTest(test_linalg('test_svd_ss_cula_float32'))
